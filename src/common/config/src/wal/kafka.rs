// Copyright 2023 Greptime Team
//
// Licensed under the Apache License, Version 2.0 (the "License");
// you may not use this file except in compliance with the License.
// You may obtain a copy of the License at
//
//     http://www.apache.org/licenses/LICENSE-2.0
//
// Unless required by applicable law or agreed to in writing, software
// distributed under the License is distributed on an "AS IS" BASIS,
// WITHOUT WARRANTIES OR CONDITIONS OF ANY KIND, either express or implied.
// See the License for the specific language governing permissions and
// limitations under the License.

use std::time::Duration;

use common_base::readable_size::ReadableSize;
use rskafka::client::partition::Compression as RsKafkaCompression;
use serde::{Deserialize, Serialize};
use serde_with::with_prefix;

/// Topic name prefix.
pub const TOPIC_NAME_PREFIX: &str = "greptimedb_wal_topic";
/// Kafka wal topic.
pub type Topic = String;

/// The type of the topic selector, i.e. with which strategy to select a topic.
#[derive(Default, Debug, Clone, Serialize, Deserialize, PartialEq, Eq)]
#[serde(rename_all = "snake_case")]
pub enum TopicSelectorType {
    #[default]
    RoundRobin,
}

/// Configurations for kafka wal.
#[derive(Debug, Clone, Serialize, Deserialize, PartialEq, Eq)]
#[serde(default)]
pub struct KafkaConfig {
    /// The broker endpoints of the Kafka cluster.
    pub broker_endpoints: Vec<String>,
    /// The compression algorithm used to compress log entries.
    #[serde(skip)]
    #[serde(default)]
    pub compression: RsKafkaCompression,
    /// The maximum log size a kakfa batch producer could buffer.
    pub max_batch_size: ReadableSize,
    /// The linger duration of a kafka batch producer.
    #[serde(with = "humantime_serde")]
    pub linger: Duration,
    /// The maximum amount of time (in milliseconds) to wait for Kafka records to be returned.
    #[serde(with = "humantime_serde")]
    pub produce_record_timeout: Duration,
    /// The backoff config.
    #[serde(flatten, with = "kafka_backoff")]
    pub backoff: KafkaBackoffConfig,
}

impl Default for KafkaConfig {
    fn default() -> Self {
        Self {
            broker_endpoints: vec!["127.0.0.1:9092".to_string()],
            compression: RsKafkaCompression::NoCompression,
            max_batch_size: ReadableSize::mb(4),
            linger: Duration::from_millis(200),
            produce_record_timeout: Duration::from_millis(100),
            backoff: KafkaBackoffConfig::default(),
        }
    }
}

with_prefix!(pub kafka_backoff "backoff_");

#[derive(Debug, Clone, Serialize, Deserialize, PartialEq, Eq)]
#[serde(default)]
pub struct KafkaBackoffConfig {
    /// The initial backoff for kafka clients.
    #[serde(with = "humantime_serde")]
    pub init: Duration,
    /// The maximum backoff for kafka clients.
    #[serde(with = "humantime_serde")]
    pub max: Duration,
    /// Exponential backoff rate, i.e. next backoff = base * current backoff.
    // Sets to u32 type since some structs containing the KafkaConfig need to derive the Eq trait.
    pub base: u32,
    /// Stop reconnecting if the total wait time reaches the deadline.
    /// If it's None, the reconnecting won't terminate.
    #[serde(with = "humantime_serde")]
    pub deadline: Option<Duration>,
}

impl Default for KafkaBackoffConfig {
    fn default() -> Self {
        Self {
<<<<<<< HEAD
            broker_endpoints: vec!["127.0.0.1:9092".to_string()],
            compression: RsKafkaCompression::NoCompression,
            max_batch_size: ReadableSize::mb(4),
            linger: Duration::from_millis(200),
            max_wait_time: Duration::from_millis(100),
            backoff_init: Duration::from_millis(500),
            backoff_max: Duration::from_secs(10),
            backoff_base: 2,
            backoff_deadline: Some(Duration::from_secs(60 * 5)), // 5 mins
=======
            init: Duration::from_millis(500),
            max: Duration::from_secs(10),
            base: 2,
            deadline: Some(Duration::from_secs(60 * 5)), // 5 mins
        }
    }
}

#[derive(Debug, Clone, Serialize, Deserialize, PartialEq, Eq)]
#[serde(default)]
pub struct StandaloneKafkaConfig {
    #[serde(flatten)]
    pub base: KafkaConfig,
    /// Number of topics to be created upon start.
    pub num_topics: usize,
    /// The type of the topic selector with which to select a topic for a region.
    pub selector_type: TopicSelectorType,
    /// Topic name prefix.
    pub topic_name_prefix: String,
    /// Number of partitions per topic.
    pub num_partitions: i32,
    /// The replication factor of each topic.
    pub replication_factor: i16,
    /// Above which a topic creation operation will be cancelled.
    #[serde(with = "humantime_serde")]
    pub create_topic_timeout: Duration,
}

impl Default for StandaloneKafkaConfig {
    fn default() -> Self {
        Self {
            base: KafkaConfig::default(),
            num_topics: 64,
            selector_type: TopicSelectorType::RoundRobin,
            topic_name_prefix: "greptimedb_wal_topic".to_string(),
            num_partitions: 1,
            replication_factor: 3,
            create_topic_timeout: Duration::from_secs(30),
>>>>>>> bf635a6c
        }
    }
}

/// Kafka wal options allocated to a region.
#[derive(Debug, Clone, Serialize, Deserialize, PartialEq, Eq)]
pub struct KafkaOptions {
    /// Kafka wal topic.
    pub topic: Topic,
}<|MERGE_RESOLUTION|>--- conflicted
+++ resolved
@@ -91,17 +91,6 @@
 impl Default for KafkaBackoffConfig {
     fn default() -> Self {
         Self {
-<<<<<<< HEAD
-            broker_endpoints: vec!["127.0.0.1:9092".to_string()],
-            compression: RsKafkaCompression::NoCompression,
-            max_batch_size: ReadableSize::mb(4),
-            linger: Duration::from_millis(200),
-            max_wait_time: Duration::from_millis(100),
-            backoff_init: Duration::from_millis(500),
-            backoff_max: Duration::from_secs(10),
-            backoff_base: 2,
-            backoff_deadline: Some(Duration::from_secs(60 * 5)), // 5 mins
-=======
             init: Duration::from_millis(500),
             max: Duration::from_secs(10),
             base: 2,
@@ -140,7 +129,6 @@
             num_partitions: 1,
             replication_factor: 3,
             create_topic_timeout: Duration::from_secs(30),
->>>>>>> bf635a6c
         }
     }
 }
