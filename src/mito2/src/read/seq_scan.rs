--- conflicted
+++ resolved
@@ -324,104 +324,10 @@
             let stream = scan_mem_ranges(stream_ctx.clone(), part_metrics.clone(), *index);
             Box::pin(stream) as _
         } else {
-<<<<<<< HEAD
-            // A new group.
-            part_groups.push(prev_part);
-            part_in_range = Some(part);
-        }
-    }
-    if let Some(part) = part_in_range {
-        part_groups.push(part);
-    }
-
-    part_groups
-}
-
-/// Merges parts by parallelism.
-/// It merges parts if the number of parts is greater than `parallelism`.
-fn maybe_merge_parts(mut parts: Vec<ScanPart>, parallelism: usize) -> Vec<ScanPart> {
-    assert!(parallelism > 0);
-    if parts.len() <= parallelism {
-        // No need to merge parts.
-        return parts;
-    }
-
-    // Sort parts by number of memtables and ranges in reverse order.
-    parts.sort_unstable_by(|a, b| {
-        a.memtable_ranges
-            .len()
-            .cmp(&b.memtable_ranges.len())
-            .then_with(|| {
-                let a_ranges_len = a
-                    .file_ranges
-                    .iter()
-                    .map(|ranges| ranges.len())
-                    .sum::<usize>();
-                let b_ranges_len = b
-                    .file_ranges
-                    .iter()
-                    .map(|ranges| ranges.len())
-                    .sum::<usize>();
-                a_ranges_len.cmp(&b_ranges_len)
-            })
-            .reverse()
-    });
-
-    let parts_to_reduce = parts.len() - parallelism;
-    for _ in 0..parts_to_reduce {
-        // Safety: We ensure `parts.len() > parallelism`.
-        let part = parts.pop().unwrap();
-        parts.last_mut().unwrap().merge(part);
-    }
-
-    parts
-}
-
-/// Splits parts by parallelism.
-/// It splits a part if it only scans one file and doesn't scan any memtable.
-fn maybe_split_parts(mut parts: Vec<ScanPart>, parallelism: usize) -> Vec<ScanPart> {
-    assert!(parallelism > 0);
-    if parts.len() >= parallelism {
-        // No need to split parts.
-        return parts;
-    }
-
-    let has_part_to_split = parts.iter().any(|part| part.can_split_preserve_order());
-    if !has_part_to_split {
-        // No proper parts to scan.
-        return parts;
-    }
-
-    // Sorts parts by the number of ranges in the first file.
-    parts.sort_unstable_by(|a, b| {
-        let a_len = a.file_ranges.first().map(|file| file.len()).unwrap_or(0);
-        let b_len = b.file_ranges.first().map(|file| file.len()).unwrap_or(0);
-        a_len.cmp(&b_len).reverse()
-    });
-    let num_parts_to_split = parallelism - parts.len();
-    let mut output_parts = Vec::with_capacity(parallelism);
-    // Split parts up to num_parts_to_split.
-    for part in parts.iter_mut() {
-        if !part.can_split_preserve_order() {
-            continue;
-        }
-        // Safety: `can_split_preserve_order()` ensures file_ranges.len() == 1.
-        // Splits part into `num_parts_to_split + 1` new parts if possible.
-        let target_part_num = num_parts_to_split + 1;
-        let ranges_per_part = part.file_ranges[0].len().div_ceil(target_part_num);
-        // `can_split_preserve_order()` ensures part.file_ranges[0].len() > 1.
-        assert!(ranges_per_part > 0);
-        for ranges in part.file_ranges[0].chunks(ranges_per_part) {
-            let new_part = ScanPart {
-                memtable_ranges: Vec::new(),
-                file_ranges: smallvec![ranges.to_vec()],
-                time_range: part.time_range,
-=======
             let read_type = if compaction {
                 "compaction"
             } else {
                 "seq_scan_files"
->>>>>>> 2ee1ce2b
             };
             let stream =
                 scan_file_ranges(stream_ctx.clone(), part_metrics.clone(), *index, read_type);
