--- conflicted
+++ resolved
@@ -438,7 +438,6 @@
         source: substrait::error::Error,
     },
 
-<<<<<<< HEAD
     #[snafu(display(
         "Failed to build a vector from values, value: {}, source: {}",
         value,
@@ -448,12 +447,12 @@
         value: Value,
         #[snafu(backtrace)]
         source: datatypes::error::Error,
-=======
+    },
+
     #[snafu(display("Failed to invoke GRPC server, source: {}", source))]
     InvokeGrpcServer {
         #[snafu(backtrace)]
         source: servers::error::Error,
->>>>>>> 61d8bc2e
     },
 }
 
