// Copyright 2023 Greptime Team
//
// Licensed under the Apache License, Version 2.0 (the "License");
// you may not use this file except in compliance with the License.
// You may obtain a copy of the License at
//
//     http://www.apache.org/licenses/LICENSE-2.0
//
// Unless required by applicable law or agreed to in writing, software
// distributed under the License is distributed on an "AS IS" BASIS,
// WITHOUT WARRANTIES OR CONDITIONS OF ANY KIND, either express or implied.
// See the License for the specific language governing permissions and
// limitations under the License.

use std::ops::Deref;
use std::slice;

use api::prom_store::remote::Sample;
use api::v1::RowInsertRequests;
use bytes::{Buf, Bytes};
use prost::encoding::message::merge;
use prost::encoding::{decode_key, decode_varint, WireType};
use prost::DecodeError;

use crate::prom_row_builder::TablesBuilder;
use crate::prom_store::METRIC_NAME_LABEL_BYTES;
use crate::repeated_field::{Clear, RepeatedField};

impl Clear for Sample {
    fn clear(&mut self) {
        self.timestamp = 0;
        self.value = 0.0;
    }
}

#[derive(Default, Clone, Debug)]
pub struct PromLabel {
    pub name: Bytes,
    pub value: Bytes,
}

impl Clear for PromLabel {
    fn clear(&mut self) {}
}

impl PromLabel {
    pub fn merge_field(
        &mut self,
        tag: u32,
        wire_type: WireType,
        buf: &mut Bytes,
    ) -> Result<(), DecodeError> {
        const STRUCT_NAME: &str = "PromLabel";
        match tag {
            1u32 => {
                // decode label name
                let value = &mut self.name;
                merge_bytes(value, buf).map_err(|mut error| {
                    error.push(STRUCT_NAME, "name");
                    error
                })
            }
            2u32 => {
                // decode label value
                let value = &mut self.value;
                merge_bytes(value, buf).map_err(|mut error| {
                    error.push(STRUCT_NAME, "value");
                    error
                })
            }
            _ => prost::encoding::skip_field(wire_type, tag, buf, Default::default()),
        }
    }
}

<<<<<<< HEAD
#[derive(Default, Debug)]
=======
#[inline(always)]
fn copy_to_bytes(data: &mut Bytes, len: usize) -> Bytes {
    if len == data.remaining() {
        std::mem::replace(data, Bytes::new())
    } else {
        let ret = split_to(data, len);
        data.advance(len);
        ret
    }
}

/// Similar to `Bytes::split_to`, but directly operates on underlying memory region.
/// # Safety
/// This function is safe as long as `data` is backed by a consecutive region of memory,
/// for example `Vec<u8>` or `&[u8]`, and caller must ensure that `buf` outlives
/// the `Bytes` returned.
#[inline(always)]
fn split_to(buf: &mut Bytes, end: usize) -> Bytes {
    let len = buf.len();
    assert!(
        end <= len,
        "range end out of bounds: {:?} <= {:?}",
        end,
        len,
    );

    if end == 0 {
        return Bytes::new();
    }

    let ptr = buf.as_ptr();
    let x = unsafe { slice::from_raw_parts(ptr, end) };
    // `Bytes::drop` does nothing when it's built via `from_static`.
    Bytes::from_static(x)
}

/// Reads a variable-length encoded bytes field from `buf` and assign it to `value`.
/// # Safety
/// Callers must ensure `buf` outlives `value`.
#[inline(always)]
fn merge_bytes(value: &mut Bytes, buf: &mut Bytes) -> Result<(), DecodeError> {
    let len = decode_varint(buf)?;
    if len > buf.remaining() as u64 {
        return Err(DecodeError::new(format!(
            "buffer underflow, len: {}, remaining: {}",
            len,
            buf.remaining()
        )));
    }
    *value = copy_to_bytes(buf, len as usize);
    Ok(())
}

#[derive(Default)]
>>>>>>> e4333969
pub struct PromTimeSeries {
    pub table_name: String,
    pub labels: RepeatedField<PromLabel>,
    pub samples: RepeatedField<Sample>,
}

impl Clear for PromTimeSeries {
    fn clear(&mut self) {
        self.table_name.clear();
        self.labels.clear();
        self.samples.clear();
    }
}

impl PromTimeSeries {
    pub fn merge_field(
        &mut self,
        tag: u32,
        wire_type: WireType,
        buf: &mut Bytes,
    ) -> Result<(), DecodeError> {
        const STRUCT_NAME: &str = "PromTimeSeries";
        match tag {
            1u32 => {
                // decode labels
                let label = self.labels.push_default();

                let len = decode_varint(buf).map_err(|mut error| {
                    error.push(STRUCT_NAME, "labels");
                    error
                })?;
                let remaining = buf.remaining();
                if len > remaining as u64 {
                    return Err(DecodeError::new("buffer underflow"));
                }

                let limit = remaining - len as usize;
                while buf.remaining() > limit {
                    let (tag, wire_type) = decode_key(buf)?;
                    label.merge_field(tag, wire_type, buf)?;
                }
                if buf.remaining() != limit {
                    return Err(DecodeError::new("delimited length exceeded"));
                }
                if label.name.deref() == METRIC_NAME_LABEL_BYTES {
                    // safety: we expect all labels are UTF-8 encoded strings.
                    let table_name = unsafe { String::from_utf8_unchecked(label.value.to_vec()) };
                    self.table_name = table_name;
                    self.labels.truncate(self.labels.len() - 1); // remove last label
                }
                Ok(())
            }
            2u32 => {
                let sample = self.samples.push_default();
                merge(WireType::LengthDelimited, sample, buf, Default::default()).map_err(
                    |mut error| {
                        error.push(STRUCT_NAME, "samples");
                        error
                    },
                )?;
                Ok(())
            }
            // todo(hl): exemplars are skipped temporarily
            3u32 => prost::encoding::skip_field(wire_type, tag, buf, Default::default()),
            _ => prost::encoding::skip_field(wire_type, tag, buf, Default::default()),
        }
    }

    fn add_to_table_data(&mut self, table_builders: &mut TablesBuilder) {
        let label_num = self.labels.len();
        let row_num = self.samples.len();
        let table_data = table_builders.get_or_create_table_builder(
            std::mem::take(&mut self.table_name),
            label_num,
            row_num,
        );
        table_data.add_labels_and_samples(self.labels.as_slice(), self.samples.as_slice());
        self.labels.clear();
        self.samples.clear();
    }
}

#[derive(Default, Debug)]
pub struct PromWriteRequest {
    table_data: TablesBuilder,
    series: PromTimeSeries,
}

impl Clear for PromWriteRequest {
    fn clear(&mut self) {
        self.table_data.clear();
    }
}

impl PromWriteRequest {
    pub fn as_row_insert_requests(&mut self) -> (RowInsertRequests, usize) {
        self.table_data.as_insert_requests()
    }

    // todo(hl): maybe use &[u8] can reduce the overhead introduced with Bytes.
    pub fn merge(&mut self, mut buf: Bytes) -> Result<(), DecodeError> {
        const STRUCT_NAME: &str = "PromWriteRequest";
        while buf.has_remaining() {
            let (tag, wire_type) = decode_key(&mut buf)?;
            assert_eq!(WireType::LengthDelimited, wire_type);
            match tag {
                1u32 => {
                    // decode TimeSeries
                    let len = decode_varint(&mut buf).map_err(|mut e| {
                        e.push(STRUCT_NAME, "timeseries");
                        e
                    })?;
                    let remaining = buf.remaining();
                    if len > remaining as u64 {
                        return Err(DecodeError::new("buffer underflow"));
                    }

                    let limit = remaining - len as usize;
                    while buf.remaining() > limit {
                        let (tag, wire_type) = decode_key(&mut buf)?;
                        self.series.merge_field(tag, wire_type, &mut buf)?;
                    }
                    if buf.remaining() != limit {
                        return Err(DecodeError::new("delimited length exceeded"));
                    }
                    self.series.add_to_table_data(&mut self.table_data);
                }
                3u32 => {
                    // todo(hl): metadata are skipped.
                    prost::encoding::skip_field(wire_type, tag, &mut buf, Default::default())?;
                }
                _ => prost::encoding::skip_field(wire_type, tag, &mut buf, Default::default())?,
            }
        }
        Ok(())
    }
}

#[cfg(test)]
mod tests {
    use std::collections::HashMap;

    use api::prom_store::remote::WriteRequest;
    use api::v1::{Row, RowInsertRequests, Rows};
    use bytes::Bytes;
    use prost::Message;

    use crate::prom_store::to_grpc_row_insert_requests;
    use crate::proto::PromWriteRequest;
    use crate::repeated_field::Clear;

    fn sort_rows(rows: Rows) -> Rows {
        let permutation =
            permutation::sort_by_key(&rows.schema, |schema| schema.column_name.clone());
        let schema = permutation.apply_slice(&rows.schema);
        let mut inner_rows = vec![];
        for row in rows.rows {
            let values = permutation.apply_slice(&row.values);
            inner_rows.push(Row { values });
        }
        Rows {
            schema,
            rows: inner_rows,
        }
    }

    fn check_deserialized(
        prom_write_request: &mut PromWriteRequest,
        data: &Bytes,
        expected_samples: usize,
        expected_rows: &RowInsertRequests,
    ) {
        prom_write_request.clear();
        prom_write_request.merge(data.clone()).unwrap();
        let (prom_rows, samples) = prom_write_request.as_row_insert_requests();

        assert_eq!(expected_samples, samples);
        assert_eq!(expected_rows.inserts.len(), prom_rows.inserts.len());

        let expected_rows_map = expected_rows
            .inserts
            .iter()
            .map(|insert| (insert.table_name.clone(), insert.rows.clone().unwrap()))
            .collect::<HashMap<_, _>>();

        for r in &prom_rows.inserts {
            // check value
            let expected_rows = expected_rows_map.get(&r.table_name).unwrap().clone();
            assert_eq!(sort_rows(expected_rows), sort_rows(r.rows.clone().unwrap()));
        }
    }

    // Ensures `WriteRequest` and `PromWriteRequest` produce the same gRPC request.
    #[test]
    fn test_decode_write_request() {
        let mut d = std::path::PathBuf::from(env!("CARGO_MANIFEST_DIR"));
        d.push("benches");
        d.push("write_request.pb.data");
        let data = Bytes::from(std::fs::read(d).unwrap());

        let (expected_rows, expected_samples) =
            to_grpc_row_insert_requests(&WriteRequest::decode(data.clone()).unwrap()).unwrap();

        let mut prom_write_request = PromWriteRequest::default();
        for _ in 0..3 {
            check_deserialized(
                &mut prom_write_request,
                &data,
                expected_samples,
                &expected_rows,
            );
        }
    }
}<|MERGE_RESOLUTION|>--- conflicted
+++ resolved
@@ -73,9 +73,6 @@
     }
 }
 
-<<<<<<< HEAD
-#[derive(Default, Debug)]
-=======
 #[inline(always)]
 fn copy_to_bytes(data: &mut Bytes, len: usize) -> Bytes {
     if len == data.remaining() {
@@ -129,8 +126,7 @@
     Ok(())
 }
 
-#[derive(Default)]
->>>>>>> e4333969
+#[derive(Default, Debug)]
 pub struct PromTimeSeries {
     pub table_name: String,
     pub labels: RepeatedField<PromLabel>,
