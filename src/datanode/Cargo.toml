--- conflicted
+++ resolved
@@ -25,14 +25,8 @@
 common-runtime = { path = "../common/runtime" }
 common-telemetry = { path = "../common/telemetry" }
 common-time = { path = "../common/time" }
-<<<<<<< HEAD
 common-insert = { path = "../common/insert" }
 datafusion = "14.0.0"
-=======
-datafusion = { git = "https://github.com/apache/arrow-datafusion.git", branch = "arrow2", features = [
-    "simd",
-] }
->>>>>>> 6fb413ae
 datatypes = { path = "../datatypes" }
 frontend = { path = "../frontend" }
 futures = "0.3"
@@ -62,16 +56,11 @@
 tower-http = { version = "0.3", features = ["full"] }
 
 [dev-dependencies]
-axum-test-helper = { git = "https://github.com/sunng87/axum-test-helper.git", branch = "patch-1" }
+tempdir = "0.3"axum-test-helper = { git = "https://github.com/sunng87/axum-test-helper.git", branch = "patch-1" }
 client = { path = "../client" }
 common-query = { path = "../common/query" }
-<<<<<<< HEAD
-datafusion = "14.0.0"
 datafusion-common = "14.0.0"
-=======
 datafusion = { git = "https://github.com/apache/arrow-datafusion.git", branch = "arrow2", features = [
     "simd",
 ] }
-datafusion-common = { git = "https://github.com/apache/arrow-datafusion.git", branch = "arrow2" }
->>>>>>> 6fb413ae
-tempdir = "0.3"+datafusion-common = { git = "https://github.com/apache/arrow-datafusion.git", branch = "arrow2" }