// Copyright 2023 Greptime Team
//
// Licensed under the Apache License, Version 2.0 (the "License");
// you may not use this file except in compliance with the License.
// You may obtain a copy of the License at
//
//     http://www.apache.org/licenses/LICENSE-2.0
//
// Unless required by applicable law or agreed to in writing, software
// distributed under the License is distributed on an "AS IS" BASIS,
// WITHOUT WARRANTIES OR CONDITIONS OF ANY KIND, either express or implied.
// See the License for the specific language governing permissions and
// limitations under the License.

use std::collections::HashMap;
use std::env;
use std::sync::Arc;
use std::time::Duration;

use api::v1::meta::Role;
use api::v1::region::region_server::RegionServer;
use arrow_flight::flight_service_server::FlightServiceServer;
use catalog::kvbackend::{CachedMetaKvBackend, MetaKvBackend};
use client::client_manager::DatanodeClients;
use client::Client;
use common_base::Plugins;
use common_grpc::channel_manager::{ChannelConfig, ChannelManager};
use common_meta::heartbeat::handler::parse_mailbox_message::ParseMailboxMessageHandler;
use common_meta::heartbeat::handler::HandlerGroupExecutor;
use common_meta::kv_backend::chroot::ChrootKvBackend;
use common_meta::kv_backend::etcd::EtcdStore;
use common_meta::kv_backend::memory::MemoryKvBackend;
use common_meta::kv_backend::KvBackendRef;
use common_meta::peer::Peer;
use common_meta::DatanodeId;
use common_runtime::Builder as RuntimeBuilder;
use common_test_util::temp_dir::create_temp_dir;
<<<<<<< HEAD
use common_wal::config::{DatanodeWalConfig, MetasrvWalConfig};
=======
use common_wal::config::{DatanodeWalConfig, MetaSrvWalConfig};
>>>>>>> 63205907
use datanode::config::{DatanodeOptions, ObjectStoreConfig};
use datanode::datanode::{Datanode, DatanodeBuilder, ProcedureConfig};
use frontend::heartbeat::handler::invalidate_table_cache::InvalidateTableCacheHandler;
use frontend::heartbeat::HeartbeatTask;
use frontend::instance::builder::FrontendBuilder;
use frontend::instance::{FrontendInstance, Instance as FeInstance};
use meta_client::client::MetaClientBuilder;
use meta_srv::cluster::MetaPeerClientRef;
use meta_srv::metasrv::{MetaSrv, MetaSrvOptions, SelectorRef};
use meta_srv::mocks::MockInfo;
use servers::grpc::flight::FlightCraftWrapper;
use servers::grpc::region_server::RegionServerRequestHandler;
use servers::heartbeat_options::HeartbeatOptions;
use servers::Mode;
use tempfile::TempDir;
use tonic::transport::Server;
use tower::service_fn;

use crate::test_util::{
    self, create_datanode_opts, create_tmp_dir_and_datanode_opts, FileDirGuard, StorageGuard,
    StorageType, PEER_PLACEHOLDER_ADDR,
};

pub struct GreptimeDbCluster {
    pub storage_guards: Vec<StorageGuard>,
    pub _dir_guards: Vec<FileDirGuard>,

    pub datanode_instances: HashMap<DatanodeId, Datanode>,
    pub kv_backend: KvBackendRef,
    pub meta_srv: MetaSrv,
    pub frontend: Arc<FeInstance>,
}

#[derive(Clone)]
pub struct GreptimeDbClusterBuilder {
    cluster_name: String,
    kv_backend: KvBackendRef,
    store_config: Option<ObjectStoreConfig>,
    store_providers: Option<Vec<StorageType>>,
    datanodes: Option<u32>,
    wal_config: DatanodeWalConfig,
<<<<<<< HEAD
    meta_wal_config: MetasrvWalConfig,
=======
    meta_wal_config: MetaSrvWalConfig,
>>>>>>> 63205907
    shared_home_dir: Option<Arc<TempDir>>,
    meta_selector: Option<SelectorRef>,
}

impl GreptimeDbClusterBuilder {
    pub async fn new(cluster_name: &str) -> Self {
        let endpoints = env::var("GT_ETCD_ENDPOINTS").unwrap_or_default();

        let kv_backend: KvBackendRef = if endpoints.is_empty() {
            Arc::new(MemoryKvBackend::new())
        } else {
            let endpoints = endpoints
                .split(',')
                .map(|s| s.to_string())
                .collect::<Vec<String>>();
            let backend = EtcdStore::with_endpoints(endpoints)
                .await
                .expect("malformed endpoints");
            Arc::new(ChrootKvBackend::new(cluster_name.into(), backend))
        };

        Self {
            cluster_name: cluster_name.to_string(),
            kv_backend,
            store_config: None,
            store_providers: None,
            datanodes: None,
            wal_config: DatanodeWalConfig::default(),
<<<<<<< HEAD
            meta_wal_config: MetasrvWalConfig::default(),
=======
            meta_wal_config: MetaSrvWalConfig::default(),
>>>>>>> 63205907
            shared_home_dir: None,
            meta_selector: None,
        }
    }

    #[must_use]
    pub fn with_store_config(mut self, store_config: ObjectStoreConfig) -> Self {
        self.store_config = Some(store_config);
        self
    }

    #[must_use]
    pub fn with_store_providers(mut self, store_providers: Vec<StorageType>) -> Self {
        self.store_providers = Some(store_providers);
        self
    }

    #[must_use]
    pub fn with_datanodes(mut self, datanodes: u32) -> Self {
        self.datanodes = Some(datanodes);
        self
    }

    #[must_use]
    pub fn with_wal_config(mut self, wal_config: DatanodeWalConfig) -> Self {
        self.wal_config = wal_config;
        self
    }

    #[must_use]
<<<<<<< HEAD
    pub fn with_meta_wal_config(mut self, wal_meta: MetasrvWalConfig) -> Self {
=======
    pub fn with_meta_wal_config(mut self, wal_meta: MetaSrvWalConfig) -> Self {
>>>>>>> 63205907
        self.meta_wal_config = wal_meta;
        self
    }

    #[must_use]
    pub fn with_shared_home_dir(mut self, shared_home_dir: Arc<TempDir>) -> Self {
        self.shared_home_dir = Some(shared_home_dir);
        self
    }

    #[must_use]
    pub fn with_meta_selector(mut self, selector: SelectorRef) -> Self {
        self.meta_selector = Some(selector);
        self
    }

    pub async fn build(self) -> GreptimeDbCluster {
        let datanodes = self.datanodes.unwrap_or(4);

        let channel_config = ChannelConfig::new().timeout(Duration::from_secs(20));
        let datanode_clients = Arc::new(DatanodeClients::new(channel_config));

        let opt = MetaSrvOptions {
            procedure: ProcedureConfig {
                // Due to large network delay during cross data-center.
                // We only make max_retry_times and retry_delay large than the default in tests.
                max_retry_times: 5,
                retry_delay: Duration::from_secs(1),
            },
            wal: self.meta_wal_config.clone(),
            ..Default::default()
        };

        let meta_srv = meta_srv::mocks::mock(
            opt,
            self.kv_backend.clone(),
            self.meta_selector.clone(),
            Some(datanode_clients.clone()),
        )
        .await;

        let (datanode_instances, storage_guards, dir_guards) =
            self.build_datanodes(meta_srv.clone(), datanodes).await;

        build_datanode_clients(datanode_clients.clone(), &datanode_instances, datanodes).await;

        self.wait_datanodes_alive(meta_srv.meta_srv.meta_peer_client(), datanodes)
            .await;

        let frontend = self
            .build_frontend(meta_srv.clone(), datanode_clients)
            .await;

        test_util::prepare_another_catalog_and_schema(frontend.as_ref()).await;

        frontend.start().await.unwrap();

        GreptimeDbCluster {
            storage_guards,
            _dir_guards: dir_guards,
            datanode_instances,
            kv_backend: self.kv_backend.clone(),
            meta_srv: meta_srv.meta_srv,
            frontend,
        }
    }

    async fn build_datanodes(
        &self,
        meta_srv: MockInfo,
        datanodes: u32,
    ) -> (
        HashMap<DatanodeId, Datanode>,
        Vec<StorageGuard>,
        Vec<FileDirGuard>,
    ) {
        let mut instances = HashMap::with_capacity(datanodes as usize);
        let mut storage_guards = Vec::with_capacity(datanodes as usize);
        let mut dir_guards = Vec::with_capacity(datanodes as usize);

        for i in 0..datanodes {
            let datanode_id = i as u64 + 1;
            let mode = Mode::Distributed;
            let mut opts = if let Some(store_config) = &self.store_config {
                let home_dir = if let Some(home_dir) = &self.shared_home_dir {
                    home_dir.path().to_str().unwrap().to_string()
                } else {
                    let home_tmp_dir = create_temp_dir(&format!("gt_home_{}", &self.cluster_name));
                    let home_dir = home_tmp_dir.path().to_str().unwrap().to_string();
                    dir_guards.push(FileDirGuard::new(home_tmp_dir));

                    home_dir
                };

                create_datanode_opts(
                    mode,
                    store_config.clone(),
                    vec![],
                    home_dir,
                    self.wal_config.clone(),
                )
            } else {
                let (opts, guard) = create_tmp_dir_and_datanode_opts(
                    mode,
                    StorageType::File,
                    self.store_providers.clone().unwrap_or_default(),
                    &format!("{}-dn-{}", self.cluster_name, datanode_id),
                    self.wal_config.clone(),
                );

                storage_guards.push(guard.storage_guards);
                dir_guards.push(guard.home_guard);

                opts
            };
            opts.node_id = Some(datanode_id);

            let datanode = self.create_datanode(opts, meta_srv.clone()).await;

            instances.insert(datanode_id, datanode);
        }
        (
            instances,
            storage_guards.into_iter().flatten().collect(),
            dir_guards,
        )
    }

    async fn wait_datanodes_alive(
        &self,
        meta_peer_client: &MetaPeerClientRef,
        expected_datanodes: u32,
    ) {
        for _ in 0..10 {
            let alive_datanodes =
                meta_srv::lease::filter_datanodes(1000, meta_peer_client, |_, _| true)
                    .await
                    .unwrap()
                    .len() as u32;
            if alive_datanodes == expected_datanodes {
                return;
            }
            tokio::time::sleep(Duration::from_secs(1)).await
        }
        panic!("Some Datanodes are not alive in 10 seconds!")
    }

    async fn create_datanode(&self, opts: DatanodeOptions, meta_srv: MockInfo) -> Datanode {
        let mut meta_client = MetaClientBuilder::new(1000, opts.node_id.unwrap(), Role::Datanode)
            .enable_router()
            .enable_store()
            .enable_heartbeat()
            .channel_manager(meta_srv.channel_manager)
            .build();
        meta_client.start(&[&meta_srv.server_addr]).await.unwrap();

        let meta_backend = Arc::new(MetaKvBackend {
            client: Arc::new(meta_client.clone()),
        });

        let mut datanode = DatanodeBuilder::new(opts, Plugins::default())
            .with_kv_backend(meta_backend)
            .with_meta_client(meta_client)
            .build()
            .await
            .unwrap();

        datanode.start_heartbeat().await.unwrap();

        datanode
    }

    async fn build_frontend(
        &self,
        meta_srv: MockInfo,
        datanode_clients: Arc<DatanodeClients>,
    ) -> Arc<FeInstance> {
        let mut meta_client = MetaClientBuilder::new(1000, 0, Role::Frontend)
            .enable_router()
            .enable_store()
            .enable_heartbeat()
            .channel_manager(meta_srv.channel_manager)
            .enable_ddl()
            .build();
        meta_client.start(&[&meta_srv.server_addr]).await.unwrap();
        let meta_client = Arc::new(meta_client);

        let meta_backend = Arc::new(CachedMetaKvBackend::new(meta_client.clone()));

        let handlers_executor = HandlerGroupExecutor::new(vec![
            Arc::new(ParseMailboxMessageHandler),
            Arc::new(InvalidateTableCacheHandler::new(meta_backend.clone())),
        ]);

        let heartbeat_task = HeartbeatTask::new(
            meta_client.clone(),
            HeartbeatOptions::default(),
            Arc::new(handlers_executor),
        );

        let instance = FrontendBuilder::new(meta_backend.clone(), datanode_clients, meta_client)
            .with_cache_invalidator(meta_backend)
            .with_heartbeat_task(heartbeat_task)
            .try_build()
            .await
            .unwrap();

        Arc::new(instance)
    }
}

async fn build_datanode_clients(
    clients: Arc<DatanodeClients>,
    instances: &HashMap<DatanodeId, Datanode>,
    datanodes: u32,
) {
    for i in 0..datanodes {
        let datanode_id = i as u64 + 1;
        let instance = instances.get(&datanode_id).unwrap();
        let (addr, client) = create_datanode_client(instance).await;
        clients
            .insert_client(Peer::new(datanode_id, addr), client)
            .await;
    }
}

async fn create_datanode_client(datanode: &Datanode) -> (String, Client) {
    let (client, server) = tokio::io::duplex(1024);

    let runtime = Arc::new(
        RuntimeBuilder::default()
            .worker_threads(2)
            .thread_name("grpc-handlers")
            .build()
            .unwrap(),
    );

    let flight_handler = FlightCraftWrapper(datanode.region_server());

    let region_server_handler =
        RegionServerRequestHandler::new(Arc::new(datanode.region_server()), runtime);

    let _handle = tokio::spawn(async move {
        Server::builder()
            .add_service(FlightServiceServer::new(flight_handler))
            .add_service(RegionServer::new(region_server_handler))
            .serve_with_incoming(futures::stream::iter(vec![Ok::<_, std::io::Error>(server)]))
            .await
    });

    // Move client to an option so we can _move_ the inner value
    // on the first attempt to connect. All other attempts will fail.
    let mut client = Some(client);
    // `PEER_PLACEHOLDER_ADDR` is just a placeholder, does not actually connect to it.
    let addr = PEER_PLACEHOLDER_ADDR;
    let channel_manager = ChannelManager::new();
    let _ = channel_manager
        .reset_with_connector(
            addr,
            service_fn(move |_| {
                let client = client.take();

                async move {
                    if let Some(client) = client {
                        Ok(client)
                    } else {
                        Err(std::io::Error::new(
                            std::io::ErrorKind::Other,
                            "Client already taken",
                        ))
                    }
                }
            }),
        )
        .unwrap();
    (
        addr.to_string(),
        Client::with_manager_and_urls(channel_manager, vec![addr]),
    )
}<|MERGE_RESOLUTION|>--- conflicted
+++ resolved
@@ -35,11 +35,7 @@
 use common_meta::DatanodeId;
 use common_runtime::Builder as RuntimeBuilder;
 use common_test_util::temp_dir::create_temp_dir;
-<<<<<<< HEAD
-use common_wal::config::{DatanodeWalConfig, MetasrvWalConfig};
-=======
 use common_wal::config::{DatanodeWalConfig, MetaSrvWalConfig};
->>>>>>> 63205907
 use datanode::config::{DatanodeOptions, ObjectStoreConfig};
 use datanode::datanode::{Datanode, DatanodeBuilder, ProcedureConfig};
 use frontend::heartbeat::handler::invalidate_table_cache::InvalidateTableCacheHandler;
@@ -81,11 +77,7 @@
     store_providers: Option<Vec<StorageType>>,
     datanodes: Option<u32>,
     wal_config: DatanodeWalConfig,
-<<<<<<< HEAD
-    meta_wal_config: MetasrvWalConfig,
-=======
     meta_wal_config: MetaSrvWalConfig,
->>>>>>> 63205907
     shared_home_dir: Option<Arc<TempDir>>,
     meta_selector: Option<SelectorRef>,
 }
@@ -114,11 +106,7 @@
             store_providers: None,
             datanodes: None,
             wal_config: DatanodeWalConfig::default(),
-<<<<<<< HEAD
-            meta_wal_config: MetasrvWalConfig::default(),
-=======
             meta_wal_config: MetaSrvWalConfig::default(),
->>>>>>> 63205907
             shared_home_dir: None,
             meta_selector: None,
         }
@@ -149,11 +137,7 @@
     }
 
     #[must_use]
-<<<<<<< HEAD
-    pub fn with_meta_wal_config(mut self, wal_meta: MetasrvWalConfig) -> Self {
-=======
     pub fn with_meta_wal_config(mut self, wal_meta: MetaSrvWalConfig) -> Self {
->>>>>>> 63205907
         self.meta_wal_config = wal_meta;
         self
     }
